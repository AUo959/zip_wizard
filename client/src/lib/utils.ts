--- conflicted
+++ resolved
@@ -2,8 +2,7 @@
 import { twMerge } from 'tailwind-merge';
 
 export function cn(...inputs: ClassValue[]) {
-<<<<<<< HEAD
-  return twMerge(clsx(inputs))
+  return twMerge(clsx(inputs));
 }
 
 /**
@@ -20,7 +19,4 @@
 export function capitalizeFirst(str: string): string {
   if (!str) return str;
   return str.charAt(0).toUpperCase() + str.slice(1);
-=======
-  return twMerge(clsx(inputs));
->>>>>>> 08433c12
 }