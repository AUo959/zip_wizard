--- conflicted
+++ resolved
@@ -1,50 +1,3 @@
-<<<<<<< HEAD
-import { useState, useEffect, useCallback } from "react";
-import { useQuery } from "@tanstack/react-query";
-import { Button } from "@/components/ui/button";
-import { Badge } from "@/components/ui/badge";
-import { Separator } from "@/components/ui/separator";
-import { Archive, Settings, Upload, Activity, ChevronDown, MoreVertical, Download, Folder, Search, Filter, Zap, Moon, Sun, BarChart3, Bot, Keyboard, FileText, Code, X, Eye, Copy, Clock, Layers } from "lucide-react";
-import { DropdownMenu, DropdownMenuContent, DropdownMenuItem, DropdownMenuLabel, DropdownMenuSeparator, DropdownMenuTrigger, DropdownMenuGroup } from "@/components/ui/dropdown-menu";
-import UploadZone from "@/components/upload-zone";
-import FileTree from "@/components/file-tree";
-import CodeEditor from "@/components/code-editor";
-import AnalysisPanel from "@/components/analysis-panel";
-import { StatusDashboard } from "@/components/status-dashboard";
-import { AIExplorationPanel } from "@/components/ai-exploration-panel";
-import { AnalyticsView } from "@/components/analytics-view";
-import { AIToolsView } from "@/components/ai-tools-view";
-import { SymbolicInterface } from "@/components/symbolic-interface";
-import { EnhancedArchiveManager } from "@/components/enhanced-archive-manager";
-import { ArchiveManager } from "@/components/ArchiveManager";
-import { PrivacyShield } from "@/components/privacy-shield";
-import { MultilingualSupport } from "@/components/multilingual-support";
-import { FlowStateManager } from "@/components/flow-state-manager";
-import { WuWeiInterface } from "@/components/wu-wei-interface";
-import { MemoryCompression } from "@/components/memory-compression";
-import { CognitiveLoadReducer } from "@/components/cognitive-load-reducer";
-import { PatternRecognitionEngine } from "@/components/pattern-recognition-engine";
-import { IncrementalProcessor } from "@/components/incremental-processor";
-import { ArchiveComparison } from "@/components/archive-comparison";
-import { VulnerabilityScanner } from "@/components/vulnerability-scanner";
-import { DependencyGraph } from "@/components/dependency-graph";
-import { CodeMetricsAnalyzer } from "@/components/code-metrics-analyzer";
-import { TimingOptimizer } from "@/components/timing-optimizer";
-import { CircuitBreakerMonitor } from "@/components/circuit-breaker-monitor";
-import { EnhancedFileTree } from "@/components/enhanced-file-tree";
-import { RecentFilesPanel } from "@/components/recent-files-panel";
-import { EnhancedSearch } from "@/components/enhanced-search";
-import { LoadingSpinner, FileTreeLoading, CodeEditorLoading } from "@/components/loading-states";
-import { Tabs, TabsContent, TabsList, TabsTrigger } from "@/components/ui/tabs";
-import { BreadcrumbNavigation } from "@/components/breadcrumb-navigation";
-import { ShortcutsDialog } from "@/components/shortcuts-dialog";
-import { PreferencesDialog } from "@/components/preferences-dialog";
-import { MainNavigation } from "@/components/main-navigation";
-import { EnhancedViewTabs } from "@/components/enhanced-view-tabs";
-import { useKeyboardShortcuts, defaultShortcuts, formatShortcut } from "@/hooks/use-keyboard-shortcuts";
-import type { Archive as ArchiveType, File } from "@shared/schema";
-import { type ViewType, ALL_VIEWS, VIEW_METADATA } from "@shared/views";
-=======
 import { useState, useEffect, useCallback } from 'react';
 import { useQuery } from '@tanstack/react-query';
 import { Button } from '@/components/ui/button';
@@ -95,6 +48,7 @@
 import { SymbolicInterface } from '@/components/symbolic-interface';
 import { EnhancedArchiveManager } from '@/components/enhanced-archive-manager';
 import { AdvancedArchiveManager } from '@/components/advanced-archive-manager';
+import { ArchiveManager } from '@/components/ArchiveManager';
 import { convertSchemaArchive } from '@/lib/archive-converter';
 import { PrivacyShield } from '@/components/privacy-shield';
 import { MultilingualSupport } from '@/components/multilingual-support';
@@ -127,7 +81,6 @@
 import type { Archive as ArchiveType, File } from '@shared/schema';
 import { type ViewType, ALL_VIEWS, VIEW_METADATA } from '@shared/views';
 import { EnhancedViewTabs } from '@/components/enhanced-view-tabs';
->>>>>>> 753bffd4
 
 /**
  * Main application component for ZipWizard.
@@ -536,54 +489,21 @@
           </div>
         );
 
-      case "archive-manager":
-        // Convert files to FileNode format for ArchiveManager
-        // Create a map for efficient file lookup
-        const fileMap = new Map(files?.map(f => [`${f.name}-${f.path}`, f]) || []);
-        
-        const fileNodes = files?.map(f => ({
-          name: f.name,
-          path: f.path,
-          size: f.size,
-          isDirectory: f.isDirectory === "true",
-          modified: f.lastMutated || undefined,
-          error: undefined,
-          metadata: {
-            language: f.language,
-            extension: f.extension,
-            complexity: f.complexity
-          }
-        })) || [];
-        
-        return (
-          <div className="h-full bg-background">
-            <MainNavigation
-              onSettingsClick={() => setShowPreferences(true)}
-              onShortcutsClick={() => setShowShortcuts(true)}
-              onStatusDashboardClick={() => setCurrentView('status')}
-              onAIExplorationClick={() => setCurrentView('ai')}
-              onAnalyticsClick={() => setCurrentView('analytics')}
-              onUploadClick={() => setShowUpload(true)}
-              isDarkMode={isDarkMode}
-              onDarkModeToggle={() => setIsDarkMode(!isDarkMode)}
-              selectedArchive={selectedArchive}
-              filesCount={files?.length}
-            />
-<<<<<<< HEAD
-            <ArchiveManager
-              initialFiles={fileNodes}
-              initialArchiveName={selectedArchive?.name || "Archive"}
-              onFileSelect={(file) => {
-                // Use map for O(1) lookup instead of find
-                const matchedFile = fileMap.get(`${file.name}-${file.path}`);
-                if (matchedFile) {
-                  setSelectedFile(matchedFile);
-                }
-              }}
-              enableCollaboration={true}
-              enableUndo={true}
-            />
-=======
+      case 'archive-manager':
+        return (
+          <div className="h-full bg-background">
+            <MainNavigation
+              onSettingsClick={() => setShowPreferences(true)}
+              onShortcutsClick={() => setShowShortcuts(true)}
+              onStatusDashboardClick={() => setCurrentView('status')}
+              onAIExplorationClick={() => setCurrentView('ai')}
+              onAnalyticsClick={() => setCurrentView('analytics')}
+              onUploadClick={() => setShowUpload(true)}
+              isDarkMode={isDarkMode}
+              onDarkModeToggle={() => setIsDarkMode(!isDarkMode)}
+              selectedArchive={selectedArchive}
+              filesCount={files?.length}
+            />
             <div className="flex items-center p-4 border-b">
               <Button variant="ghost" onClick={() => setCurrentView('main')} className="mr-4">
                 ← Back to Files
@@ -608,7 +528,6 @@
                 enableComparison={true}
               />
             </div>
->>>>>>> 753bffd4
           </div>
         );
 
