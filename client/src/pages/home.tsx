--- conflicted
+++ resolved
@@ -1,4 +1,3 @@
-<<<<<<< HEAD
 import { useState, useEffect, useCallback } from "react";
 import { useQuery } from "@tanstack/react-query";
 import { Button } from "@/components/ui/button";
@@ -44,7 +43,6 @@
 import { useKeyboardShortcuts, defaultShortcuts, formatShortcut } from "@/hooks/use-keyboard-shortcuts";
 import type { Archive as ArchiveType, File } from "@shared/schema";
 import { type ViewType, ALL_VIEWS, VIEW_METADATA } from "@shared/views";
-=======
 import { useState, useEffect, useCallback } from 'react';
 import { useQuery } from '@tanstack/react-query';
 import { Button } from '@/components/ui/button';
@@ -125,7 +123,6 @@
 } from '@/hooks/use-keyboard-shortcuts';
 import type { Archive as ArchiveType, File } from '@shared/schema';
 import { type ViewType, ALL_VIEWS, VIEW_METADATA } from '@shared/views';
->>>>>>> 08433c12
 
 /**
  * Main application component for ZipWizard.
